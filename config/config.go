--- conflicted
+++ resolved
@@ -147,19 +147,6 @@
 	Scan  ScannerConfig `yaml:"scan" json:"scan"`
 	Trace TraceConfig   `yaml:"trace" json:"trace"`
 
-<<<<<<< HEAD
-	Registry        RegistryConfig     `yaml:"registry" json:"registry"`
-	Publish         PublisherConfig    `yaml:"publish" json:"publish"`
-	JsonRpcProxy    JsonRpcProxyConfig `yaml:"jsonRpcProxy" json:"jsonRpcProxy"`
-	JWTProvider     JWTProviderConfig  `json:"jwt_provider_config"`
-	Log             LogConfig          `yaml:"log" json:"log"`
-	ResourcesConfig ResourcesConfig    `yaml:"resources" json:"resources"`
-	ENSConfig       ENSConfig          `yaml:"ens" json:"ens"`
-	TelemetryConfig TelemetryConfig    `yaml:"telemetry" json:"telemetry"`
-	AutoUpdate      AutoUpdateConfig   `yaml:"autoUpdate" json:"autoUpdate"`
-	AgentLogsConfig AgentLogsConfig    `yaml:"agentLogs" json:"agentLogs"`
-	LocalModeConfig LocalModeConfig    `yaml:"localMode" json:"localMode"`
-=======
 	Registry         RegistryConfig     `yaml:"registry" json:"registry"`
 	Publish          PublisherConfig    `yaml:"publish" json:"publish"`
 	JsonRpcProxy     JsonRpcProxyConfig `yaml:"jsonRpcProxy" json:"jsonRpcProxy"`
@@ -171,7 +158,7 @@
 	AgentLogsConfig  AgentLogsConfig    `yaml:"agentLogs" json:"agentLogs"`
 	LocalModeConfig  LocalModeConfig    `yaml:"localMode" json:"localMode"`
 	InspectionConfig InspectionConfig   `yaml:"inspection" json:"inspection"`
->>>>>>> ee33389f
+	JWTProvider     JWTProviderConfig  `json:"jwt_provider_config"`
 }
 
 func (cfg *Config) ConfigFilePath() string {
