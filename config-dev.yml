# This file is used by the development server (on AWS)
# GITHUB_HASH is replaced on the server at deploy time

registry:
  ethereum:
    websocketUrl: "REGISTRY_WSS_URL"
    jsonRpcUrl: "REGISTRY_API_URL"
  contractAddress: "0x38C1e080BeEb26eeA91932178E62987598230271"
  containerRegistry: disco-dev.forta.network
  username: discouser
  password: discopass
  ipfsGateway: "http://ipfs.forta.internal:8080"

scanner:
  chainId: 1
  #startBlock: 12860865
  #endBlock: 11792184
  ethereum:
    jsonRpcUrl: "https://cloudflare-eth.com"

jsonRpcProxy:
<<<<<<< HEAD
=======
  jsonRpcImage: "ECR_REGISTRY/forta-json-rpc:GITHUB_HASH"
>>>>>>> e157aafa
  ethereum:
    jsonRpcUrl: "https://cloudflare-eth.com"

trace:
  enabled: true
  ethereum:
    jsonRpcUrl: "ALCHEMY_URL"

query:
  port: 8778
  publishTo:
    batch:
      skipEmpty: true
      intervalSeconds: 15
      maxAlerts: 100
    contractAddress: "0xf4746faBc1D5E751248Ea3AC87ceB13C432F0C1A"
    ipfs:
      gatewayUrl: "http://ipfs.forta.internal:5001"
    ethereum:
      jsonRpcUrl: "REGISTRY_API_URL"
  db:
    path: "/tmp/forta-alerts"

log:
  level: info
  maxLogSize: 50m
  maxLogFiles: 10<|MERGE_RESOLUTION|>--- conflicted
+++ resolved
@@ -19,10 +19,6 @@
     jsonRpcUrl: "https://cloudflare-eth.com"
 
 jsonRpcProxy:
-<<<<<<< HEAD
-=======
-  jsonRpcImage: "ECR_REGISTRY/forta-json-rpc:GITHUB_HASH"
->>>>>>> e157aafa
   ethereum:
     jsonRpcUrl: "https://cloudflare-eth.com"
 
