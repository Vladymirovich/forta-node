package updater

import (
	"context"
	"encoding/json"
	"fmt"
	"io/ioutil"
	"net/http"
	"path"
	"sync"
	"time"

	"github.com/forta-protocol/forta-node/config"
	"github.com/forta-protocol/forta-node/store"
	log "github.com/sirupsen/logrus"
	"golang.org/x/sync/errgroup"
)

var updateInterval = 1 * time.Minute

// UpdaterService receives the release updates.
type UpdaterService struct {
	ctx  context.Context
	port string

	mu     sync.RWMutex
	ipfs   store.IPFSClient
	us     store.UpdaterStore
	server *http.Server

	developmentMode bool
	noUpdate        bool

	latestReference string
	latestRelease   *config.ReleaseManifest
}

// NewUpdaterService creates a new updater service.
func NewUpdaterService(ctx context.Context, us store.UpdaterStore, ipfs store.IPFSClient,
	port string, developmentMode, noUpdate bool,
) *UpdaterService {
	return &UpdaterService{
		ctx:             ctx,
		port:            port,
		us:              us,
		ipfs:            ipfs,
		developmentMode: developmentMode,
		noUpdate:        noUpdate,
	}
}

func (updater *UpdaterService) handleGetVersion(w http.ResponseWriter, r *http.Request) {
	updater.mu.RLock()
	defer updater.mu.RUnlock()

	if updater.latestRelease == nil {
		w.WriteHeader(http.StatusNotFound)
		return
	}

	log.WithFields(log.Fields{
		"release": updater.latestReference,
	}).Info("release response")

	b, _ := json.Marshal(updater.latestRelease)
	w.Write(b)
}

// Start starts the service.
func (updater *UpdaterService) Start() error {
	updater.server = &http.Server{
		Addr:    fmt.Sprintf(":%s", updater.port),
		Handler: http.HandlerFunc(updater.handleGetVersion),
	}

	grp, ctx := errgroup.WithContext(updater.ctx)
	grp.Go(func() error {
		return updater.server.ListenAndServe()
	})

	grp.Go(func() error {
		if updater.noUpdate {
			return nil
		}

		t := time.NewTicker(updateInterval)
		for {
			select {
			case <-ctx.Done():
				log.WithError(ctx.Err()).Info("updater context is done")
				updater.stopServer()
				return ctx.Err()
			case <-t.C:
				if err := updater.updateLatestRelease(); err != nil {
					log.WithError(err).Error("error getting release")
					// continue, wait ticker
				}
			}
		}
	})

	if !updater.noUpdate {
		//initialize at start
		if err := updater.updateLatestRelease(); err != nil {
			log.WithError(err).Error("error initializing release")
			return err
		}
	}

	log.Info("updater initialization complete")
	if err := grp.Wait(); err != nil {
		log.WithError(err).Error("error returned while running updater")
		return err
	}
	return nil
}

func (updater *UpdaterService) updateLatestRelease() error {
<<<<<<< HEAD
	if updater.developmentMode {
		return updater.readLocalReleaseManifest()
	}

=======
	log.Info("updating latest release")
>>>>>>> 53fe9e96
	ref, err := updater.us.GetLatestReference()
	if err != nil {
		return err
	}
	if ref != updater.latestReference {
		rm, err := updater.ipfs.GetReleaseManifest(ref)
		if err != nil {
			log.WithError(err).Error("error getting release manifest")
			return err
		}
		updater.mu.Lock()
		defer updater.mu.Unlock()
		updater.latestRelease = rm
		updater.latestReference = ref
		log.WithFields(log.Fields{
			"release": ref,
		}).Info("updating to release")
	} else {
		log.WithFields(log.Fields{
			"release": ref,
		}).Info("no change to release")
	}
	return nil
}

func (updater *UpdaterService) readLocalReleaseManifest() error {
	b, err := ioutil.ReadFile(path.Join(config.DefaultContainerFortaDirPath, "test-release.json"))
	if err != nil {
		log.WithError(err).Info("could not read the test release manifest file - ignoring error")
		return nil
	}
	var release config.ReleaseManifest
	if err := json.Unmarshal(b, &release); err != nil {
		log.WithError(err).Info("could not unmarshal the test release manifest - ignoring error")
		return nil
	}
	updater.mu.Lock()
	defer updater.mu.Unlock()
	updater.latestReference = "test-release.json"
	updater.latestRelease = &release
	return nil
}

// Name returns the name of the service.
func (updater *UpdaterService) Name() string {
	return "updater"
}

func (updater *UpdaterService) stopServer() error {
	log.Info("stopping server")
	ctx, cancel := context.WithTimeout(context.Background(), 30*time.Second)
	defer cancel()
	if err := updater.server.Shutdown(ctx); err != nil {
		log.WithError(err).Error("error stopping server (ignored)")
	}
	return nil
}

// Stop stops the service
func (updater *UpdaterService) Stop() error {
	log.Infof("stopping %s", updater.Name())
	return updater.stopServer()
}<|MERGE_RESOLUTION|>--- conflicted
+++ resolved
@@ -116,14 +116,12 @@
 }
 
 func (updater *UpdaterService) updateLatestRelease() error {
-<<<<<<< HEAD
 	if updater.developmentMode {
 		return updater.readLocalReleaseManifest()
 	}
 
-=======
 	log.Info("updating latest release")
->>>>>>> 53fe9e96
+
 	ref, err := updater.us.GetLatestReference()
 	if err != nil {
 		return err
